import 'package:flutter/material.dart';

import 'expand_arrow.dart';

/// Default animation duration
const Duration _kExpand = Duration(milliseconds: 300);

/// EXPAND TEXT WIDGET
/// This widget is used to show parcial text, if the text is too big for the parent size.
/// You can specify the [maxLenght] parameter. If the text is short enough,
/// no 'expand arrow' widget will be shown.
class ExpandText extends StatefulWidget {
  final String minMessage, maxMessage;
  final Color arrowColor;
  final double arrowSize;

  final Duration animationDuration;
  final String text;
  final int maxLength;
  final TextStyle style;
  final TextAlign textAlign;
<<<<<<< HEAD
  final TextOverflow overflow;
=======
  final bool expandWidth;
  final bool expandOnGesture;
>>>>>>> 47d6fb38

  const ExpandText(
    this.text, {
    Key key,
    this.minMessage = 'Show more',
    this.maxMessage = 'Show less',
    this.arrowColor,
    this.arrowSize = 30,
    this.animationDuration = _kExpand,
    this.maxLength = 8,
    this.style,
    this.textAlign,
<<<<<<< HEAD
    this.overflow = TextOverflow.fade,
=======
    this.expandWidth = false,
    this.expandOnGesture = true,
>>>>>>> 47d6fb38
  }) : super(key: key);

  @override
  _ExpandTextState createState() => _ExpandTextState();
}

class _ExpandTextState extends State<ExpandText>
    with TickerProviderStateMixin<ExpandText> {
  /// Custom animations curves for both height & arrow controll.
  static final Animatable<double> _easeInTween =
      CurveTween(curve: Curves.easeInOutCubic);
  static final Animatable<double> _halfTween =
      Tween<double>(begin: 0.0, end: 0.5);

  /// General animation controller.
  AnimationController _controller;

  /// Animation for controlling the height of the widget.
  Animation<double> _iconTurns;

  bool _isExpanded = false;

  @override
  void initState() {
    super.initState();

    /// Initializing the animation controller with the [duration] parameter.
    _controller = AnimationController(
      duration: widget.animationDuration,
      vsync: this,
    );

    /// Initializing the animation, depending on the [_easeInTween] curve.
    _iconTurns = _controller.drive(_halfTween.chain(_easeInTween));
  }

  @override
  void dispose() {
    _controller.dispose();
    super.dispose();
  }

  /// Method called when the user clicks on the expand arrow.
  void _handleTap([DragEndDetails dragDetails]) {
    setState(() {
      _isExpanded = !_isExpanded;
      _isExpanded ? _controller.forward() : _controller.reverse();
    });
  }

  /// Builds the widget itself. If the [_isExpanded] parameters is [true],
  /// the [child] parameter will contain the child information, passed to
  /// this instance of the object.
  Widget _buildChildren(BuildContext context, Widget child) {
    return LayoutBuilder(builder: (context, size) {
      final TextPainter textPainter = TextPainter(
        text: TextSpan(
          text: widget.text,
          style: widget.style,
        ),
        textDirection: TextDirection.rtl,
        maxLines: widget.maxLength,
      )..layout(maxWidth: size.maxWidth);

      return textPainter.didExceedMaxLines
          ? Column(
              crossAxisAlignment: widget.expandWidth ? CrossAxisAlignment.stretch : CrossAxisAlignment.center,
              mainAxisSize: MainAxisSize.min,
              children: <Widget>[
                AnimatedSize(
                  vsync: this,
                  duration: widget.animationDuration,
                  alignment: Alignment.topCenter,
                  curve: Curves.easeInOutCubic,
                  child: ConstrainedBox(
                    constraints: BoxConstraints(),
                    child: GestureDetector(
                      child: child,
                      onTap: widget.expandOnGesture ? _handleTap : null,
                      onVerticalDragEnd:
                          widget.expandOnGesture ? _handleTap : null,
                    ),
                  ),
                ),
                ExpandArrow(
                  minMessage: widget.minMessage,
                  maxMessage: widget.maxMessage,
                  color: widget.arrowColor,
                  size: widget.arrowSize,
                  animation: _iconTurns,
                  onTap: _handleTap,
                ),
              ],
            )
          : child;
    });
  }

  /// Returns the actual maximun number of allowed lines,
  /// depending on [_isExpanded].
  /// If [overflow] is set to ellipsis, it must not return null,
  /// otherwise the entire app could explode :)
  int _maxLines() {
    if (_isExpanded) {
      return (widget.overflow == TextOverflow.ellipsis) ? 2 ^ 64 : null;
    } else {
      return widget.maxLength;
    }
  }

  @override
  Widget build(BuildContext context) {
    return AnimatedBuilder(
      animation: _controller.view,
      builder: _buildChildren,
      child: Text(
        widget.text,
        textAlign: widget.textAlign,
        overflow: widget.overflow,
        style: widget.style,
        maxLines: _maxLines(),
      ),
    );
  }
}<|MERGE_RESOLUTION|>--- conflicted
+++ resolved
@@ -19,12 +19,9 @@
   final int maxLength;
   final TextStyle style;
   final TextAlign textAlign;
-<<<<<<< HEAD
   final TextOverflow overflow;
-=======
   final bool expandWidth;
   final bool expandOnGesture;
->>>>>>> 47d6fb38
 
   const ExpandText(
     this.text, {
@@ -37,12 +34,9 @@
     this.maxLength = 8,
     this.style,
     this.textAlign,
-<<<<<<< HEAD
     this.overflow = TextOverflow.fade,
-=======
     this.expandWidth = false,
     this.expandOnGesture = true,
->>>>>>> 47d6fb38
   }) : super(key: key);
 
   @override
